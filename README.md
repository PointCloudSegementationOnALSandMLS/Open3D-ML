--- conflicted
+++ resolved
@@ -20,7 +20,7 @@
 existing projects and also provides general functionality independent of
 ML frameworks such as data visualization.
 
-<<<<<<< HEAD
+
 ## Changes in this fork
 In this fork we added configurations and data loader scripts for the DALES dataset and our new intorduced Essen-ALS and Essen-MLS dataset.
 Further we did small adjustements in the weight calculations and the models itself. 
@@ -31,8 +31,6 @@
 source set_opend3d_ml_root.sh
 ```
 
-=======
->>>>>>> fcf97c07
 ## Installation
 
 ### Users
