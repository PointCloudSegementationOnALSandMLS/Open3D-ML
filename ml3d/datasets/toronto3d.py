import numpy as np
import pandas as pd
import os, sys, glob, pickle
from pathlib import Path
from os.path import join, exists, dirname, abspath
import random
from sklearn.neighbors import KDTree
import logging
import open3d as o3d

from .base_dataset import BaseDataset, BaseDatasetSplit
from ..utils import make_dir, DATASET

logging.basicConfig(
    level=logging.INFO,
    format='%(levelname)s - %(asctime)s - %(module)s - %(message)s',
)
log = logging.getLogger(__name__)


class Toronto3D(BaseDataset):
<<<<<<< HEAD
    """This class is used to create a dataset based on the Toronto3D dataset,
    and used in visualizer, training, or testing.

    The dataset is best used for semantic segmentation of urban roadways.
=======
    """
    This class is used to create a dataset based on the Toronto3D dataset, and used in visualizer, training, or testing. The dataset is best used for semantic segmentation of urban roadways.
>>>>>>> a28908bf
    """

    def __init__(self,
                 dataset_path,
                 name='Toronto3D',
                 cache_dir='./logs/cache',
                 use_cache=False,
                 num_points=65536,
                 class_weights=[
                     35391894., 1449308., 4650919., 18252779., 589856., 743579.,
                     4311631., 356463.
                 ],
                 ignored_label_inds=[0],
                 train_files=['L001.ply', 'L003.ply', 'L004.ply'],
                 val_files=['L002.ply'],
                 test_files=['L002.ply'],
                 test_result_folder='./test',
                 **kwargs):
<<<<<<< HEAD
        """Initialize the function by passing the dataset and other details.

        Args:
            dataset_path: The path to the dataset to use.
            name: The name of the dataset (Semantic3D in this case).
            cache_dir: The directory where the cache is stored.
            use_cache: Indicates if the dataset should be cached.
            num_points: The maximum number of points to use when splitting the dataset.
            class_weights: The class weights to use in the dataset.
            ignored_label_inds: A list of labels that should be ignored in the dataset.
            test_result_folder: The folder where the test results should be stored.

        Returns:
=======
        """
		Initialize the function by passing the dataset and other details.
	
		Args:
			dataset_path: The path to the dataset to use.
			name: The name of the dataset (Semantic3D in this case).
			cache_dir: The directory where the cache is stored.
			use_cache: Indicates if the dataset should be cached.
			num_points: The maximum number of points to use when splitting the dataset.
			class_weights: The class weights to use in the dataset.
			ignored_label_inds: A list of labels that should be ignored in the dataset.
			test_result_folder: The folder where the test results should be stored.
				
		Returns:
>>>>>>> a28908bf
            class: The corresponding class.
        """
        super().__init__(dataset_path=dataset_path,
                         name=name,
                         cache_dir=cache_dir,
                         use_cache=use_cache,
                         class_weights=class_weights,
                         num_points=num_points,
                         ignored_label_inds=ignored_label_inds,
                         train_files=train_files,
                         test_files=test_files,
                         val_files=val_files,
                         test_result_folder=test_result_folder,
                         **kwargs)

        cfg = self.cfg

        self.label_to_names = self.get_label_to_names()

        self.dataset_path = cfg.dataset_path
        self.num_classes = len(self.label_to_names)
        self.label_values = np.sort([k for k, v in self.label_to_names.items()])
        self.label_to_idx = {l: i for i, l in enumerate(self.label_values)}
        self.ignored_labels = np.array(cfg.ignored_label_inds)

        self.train_files = [
            join(self.cfg.dataset_path, f) for f in cfg.train_files
        ]
        self.val_files = [join(self.cfg.dataset_path, f) for f in cfg.val_files]
        self.test_files = [
            join(self.cfg.dataset_path, f) for f in cfg.test_files
        ]

    @staticmethod
    def get_label_to_names():
<<<<<<< HEAD
        """Returns a label to names dictonary object.

        Returns:
            A dict where keys are label numbers and
            values are the corresponding names.
        """
=======
        """
	Returns a label to names dictonary object.
        
        Returns:
            A dict where keys are label numbers and 
            values are the corresponding names.
    """
>>>>>>> a28908bf
        label_to_names = {
            0: 'Unclassified',
            1: 'Ground',
            2: 'Road_markings',
            3: 'Natural',
            4: 'Building',
            5: 'Utility_line',
            6: 'Pole',
            7: 'Car',
            8: 'Fence'
        }
        return label_to_names

    def get_split(self, split):
        """Returns a dataset split.
<<<<<<< HEAD

=======
        
>>>>>>> a28908bf
        Args:
            split: A string identifying the dataset split that is usually one of
            'training', 'test', 'validation', or 'all'.

        Returns:
            A dataset split object providing the requested subset of the data.
<<<<<<< HEAD
        """
=======
	"""
>>>>>>> a28908bf
        return Toronto3DSplit(self, split=split)

    def get_split_list(self, split):
        """Returns the list of data splits available.
<<<<<<< HEAD

=======
        
>>>>>>> a28908bf
        Args:
            split: A string identifying the dataset split that is usually one of
            'training', 'test', 'validation', or 'all'.

        Returns:
            A dataset split object providing the requested subset of the data.
<<<<<<< HEAD

        Raises:
            ValueError: Indicates that the split name passed is incorrect. The
            split name should be one of 'training', 'test', 'validation', or
            'all'.
        """
=======
			
		Raises:
			ValueError: Indicates that the split name passed is incorrect. The split name should be one of
            'training', 'test', 'validation', or 'all'.
    """
>>>>>>> a28908bf
        if split in ['test', 'testing']:
            files = self.test_files
        elif split in ['train', 'training']:
            files = self.train_files
        elif split in ['val', 'validation']:
            files = self.val_files
        elif split in ['all']:
            files = self.val_files + self.train_files + self.test_files
        else:
            raise ValueError("Invalid split {}".format(split))

        return files

    def is_tested(self, attr):
        """Checks if a datum in the dataset has been tested.
<<<<<<< HEAD

        Args:
            attr: The attribute that needs to be checked.

        Returns:
            If the datum attribute is tested, then return the path where the
                attribute is stored; else, returns false.
        """
=======
        
        Args:
            dataset: The current dataset to which the datum belongs to.
			attr: The attribute that needs to be checked.

        Returns:
            If the dataum attribute is tested, then resturn the path where the attribute is stored; else, returns false.
			
	"""
>>>>>>> a28908bf
        cfg = self.cfg
        name = attr['name']
        path = cfg.test_result_folder
        store_path = join(path, self.name, name + '.npy')
        if exists(store_path):
            print("{} already exists.".format(store_path))
            return True
        else:
            return False

    def save_test_result(self, results, attr):
        """Saves the output of a model.

        Args:
            results: The output of a model for the datum associated with the attribute passed.
            attr: The attributes that correspond to the outputs passed in results.
<<<<<<< HEAD
        """
=======
    """
>>>>>>> a28908bf
        cfg = self.cfg
        name = attr['name'].split('.')[0]
        path = cfg.test_result_folder
        make_dir(path)

        pred = results['predict_labels']
        pred = np.array(pred)

        for ign in cfg.ignored_label_inds:
            pred[pred >= ign] += 1

        store_path = join(path, self.name, name + '.npy')
        make_dir(Path(store_path).parent)
        np.save(store_path, pred)
        log.info("Saved {} in {}.".format(name, store_path))


class Toronto3DSplit(BaseDatasetSplit):

    def __init__(self, dataset, split='training'):
        super().__init__(dataset, split=split)

        log.info("Found {} pointclouds for {}".format(len(self.path_list),
                                                      split))
        self.UTM_OFFSET = [627285, 4841948, 0]

    def __len__(self):
        return len(self.path_list)

    def get_data(self, idx):
        pc_path = self.path_list[idx]
        log.debug("get_data called {}".format(pc_path))

<<<<<<< HEAD
        data = o3d.t.io.read_point_cloud(pc_path).point

        points = data["points"].numpy() - self.UTM_OFFSET
=======
        data = PlyData.read(pc_path)['vertex']
        points = np.vstack(
            (data['x'], data['y'], data['z'])).astype(np.float64).T
        points = points - self.UTM_OFFSET
>>>>>>> a28908bf
        points = np.float32(points)

        feat = data["colors"].numpy().astype(np.float32)

        labels = data['scalar_Label'].numpy().astype(np.int32).reshape((-1,))

        data = {'point': points, 'feat': feat, 'label': labels}

        return data

    def get_attr(self, idx):
        pc_path = Path(self.path_list[idx])
        name = pc_path.name.replace('.txt', '')

        pc_path = str(pc_path)
        split = self.split
        attr = {'idx': idx, 'name': name, 'path': pc_path, 'split': split}

        return attr


DATASET._register_module(Toronto3D)<|MERGE_RESOLUTION|>--- conflicted
+++ resolved
@@ -19,15 +19,8 @@
 
 
 class Toronto3D(BaseDataset):
-<<<<<<< HEAD
-    """This class is used to create a dataset based on the Toronto3D dataset,
-    and used in visualizer, training, or testing.
-
-    The dataset is best used for semantic segmentation of urban roadways.
-=======
     """
-    This class is used to create a dataset based on the Toronto3D dataset, and used in visualizer, training, or testing. The dataset is best used for semantic segmentation of urban roadways.
->>>>>>> a28908bf
+    Toronto3D dataset, used in visualizer, training, or test
     """
 
     def __init__(self,
@@ -46,7 +39,6 @@
                  test_files=['L002.ply'],
                  test_result_folder='./test',
                  **kwargs):
-<<<<<<< HEAD
         """Initialize the function by passing the dataset and other details.
 
         Args:
@@ -60,22 +52,6 @@
             test_result_folder: The folder where the test results should be stored.
 
         Returns:
-=======
-        """
-		Initialize the function by passing the dataset and other details.
-	
-		Args:
-			dataset_path: The path to the dataset to use.
-			name: The name of the dataset (Semantic3D in this case).
-			cache_dir: The directory where the cache is stored.
-			use_cache: Indicates if the dataset should be cached.
-			num_points: The maximum number of points to use when splitting the dataset.
-			class_weights: The class weights to use in the dataset.
-			ignored_label_inds: A list of labels that should be ignored in the dataset.
-			test_result_folder: The folder where the test results should be stored.
-				
-		Returns:
->>>>>>> a28908bf
             class: The corresponding class.
         """
         super().__init__(dataset_path=dataset_path,
@@ -111,22 +87,12 @@
 
     @staticmethod
     def get_label_to_names():
-<<<<<<< HEAD
         """Returns a label to names dictonary object.
 
         Returns:
             A dict where keys are label numbers and
             values are the corresponding names.
         """
-=======
-        """
-	Returns a label to names dictonary object.
-        
-        Returns:
-            A dict where keys are label numbers and 
-            values are the corresponding names.
-    """
->>>>>>> a28908bf
         label_to_names = {
             0: 'Unclassified',
             1: 'Ground',
@@ -142,51 +108,31 @@
 
     def get_split(self, split):
         """Returns a dataset split.
-<<<<<<< HEAD
-
-=======
-        
->>>>>>> a28908bf
+
         Args:
             split: A string identifying the dataset split that is usually one of
             'training', 'test', 'validation', or 'all'.
 
         Returns:
             A dataset split object providing the requested subset of the data.
-<<<<<<< HEAD
-        """
-=======
-	"""
->>>>>>> a28908bf
+        """
         return Toronto3DSplit(self, split=split)
 
     def get_split_list(self, split):
         """Returns the list of data splits available.
-<<<<<<< HEAD
-
-=======
-        
->>>>>>> a28908bf
+
         Args:
             split: A string identifying the dataset split that is usually one of
             'training', 'test', 'validation', or 'all'.
 
         Returns:
             A dataset split object providing the requested subset of the data.
-<<<<<<< HEAD
 
         Raises:
             ValueError: Indicates that the split name passed is incorrect. The
             split name should be one of 'training', 'test', 'validation', or
             'all'.
         """
-=======
-			
-		Raises:
-			ValueError: Indicates that the split name passed is incorrect. The split name should be one of
-            'training', 'test', 'validation', or 'all'.
-    """
->>>>>>> a28908bf
         if split in ['test', 'testing']:
             files = self.test_files
         elif split in ['train', 'training']:
@@ -202,7 +148,6 @@
 
     def is_tested(self, attr):
         """Checks if a datum in the dataset has been tested.
-<<<<<<< HEAD
 
         Args:
             attr: The attribute that needs to be checked.
@@ -211,17 +156,6 @@
             If the datum attribute is tested, then return the path where the
                 attribute is stored; else, returns false.
         """
-=======
-        
-        Args:
-            dataset: The current dataset to which the datum belongs to.
-			attr: The attribute that needs to be checked.
-
-        Returns:
-            If the dataum attribute is tested, then resturn the path where the attribute is stored; else, returns false.
-			
-	"""
->>>>>>> a28908bf
         cfg = self.cfg
         name = attr['name']
         path = cfg.test_result_folder
@@ -238,11 +172,7 @@
         Args:
             results: The output of a model for the datum associated with the attribute passed.
             attr: The attributes that correspond to the outputs passed in results.
-<<<<<<< HEAD
-        """
-=======
-    """
->>>>>>> a28908bf
+        """
         cfg = self.cfg
         name = attr['name'].split('.')[0]
         path = cfg.test_result_folder
@@ -276,16 +206,9 @@
         pc_path = self.path_list[idx]
         log.debug("get_data called {}".format(pc_path))
 
-<<<<<<< HEAD
         data = o3d.t.io.read_point_cloud(pc_path).point
 
         points = data["points"].numpy() - self.UTM_OFFSET
-=======
-        data = PlyData.read(pc_path)['vertex']
-        points = np.vstack(
-            (data['x'], data['y'], data['z'])).astype(np.float64).T
-        points = points - self.UTM_OFFSET
->>>>>>> a28908bf
         points = np.float32(points)
 
         feat = data["colors"].numpy().astype(np.float32)
