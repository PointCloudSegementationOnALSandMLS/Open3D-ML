import time
import math
import torch
import torch.nn as nn
from torch.nn.parameter import Parameter
from torch.nn.init import kaiming_uniform_
from sklearn.neighbors import KDTree

import cpp_wrappers.cpp_neighbors.radius_neighbors as cpp_neighbors
import cpp_wrappers.cpp_subsampling.grid_subsampling as cpp_subsampling

from ..modules.losses import filter_valid_label
from ...utils.ply import write_ply, read_ply
from ...datasets.utils import DataProcessing

<<<<<<< HEAD
=======

>>>>>>> 846f6f01
class KPFCNN(nn.Module):
    """
    Class defining KPFCNN
    """
    def __init__(self, cfg):
        super(KPFCNN, self).__init__()
        self.name = 'KPFCNN'
        self.cfg = cfg

        ############
        # Parameters
        ############

        # Current radius of convolution and feature dimension
        layer = 0
        r = cfg.first_subsampling_dl * cfg.conv_radius
        in_dim = cfg.in_features_dim
        out_dim = cfg.first_features_dim
        lbl_values = cfg.lbl_values
        ign_lbls = cfg.ign_lbls
        self.K = cfg.num_kernel_points
        self.C = len(lbl_values) - len(ign_lbls)

        self.preprocess = None
        #####################
        # List Encoder blocks
        #####################

        # Save all block operations in a list of modules
        self.encoder_blocks = nn.ModuleList()
        self.encoder_skip_dims = []
        self.encoder_skips = []

        self.neighborhood_limits = []
        # Loop over consecutive blocks
        for block_i, block in enumerate(cfg.architecture):

            # Check equivariance
            if ('equivariant' in block) and (not out_dim % 3 == 0):
                raise ValueError(
                    'Equivariant block but features dimension is not a factor of 3'
                )

            # Detect change to next layer for skip connection
            if np.any([
                    tmp in block
                    for tmp in ['pool', 'strided', 'upsample', 'global']
            ]):
                self.encoder_skips.append(block_i)
                self.encoder_skip_dims.append(in_dim)

            # Detect upsampling block to stop
            if 'upsample' in block:
                break

            # Apply the good block function defining tf ops
            self.encoder_blocks.append(
                block_decider(block, r, in_dim, out_dim, layer, cfg))

            # Update dimension of input from output
            if 'simple' in block:
                in_dim = out_dim // 2
            else:
                in_dim = out_dim

            # Detect change to a subsampled layer
            if 'pool' in block or 'strided' in block:
                # Update radius and feature dimension for next layer
                layer += 1
                r *= 2
                out_dim *= 2

        #####################
        # List Decoder blocks
        #####################

        # Save all block operations in a list of modules
        self.decoder_blocks = nn.ModuleList()
        self.decoder_concats = []

        # Find first upsampling block
        start_i = 0
        for block_i, block in enumerate(cfg.architecture):
            if 'upsample' in block:
                start_i = block_i
                break

        # Loop over consecutive blocks
        for block_i, block in enumerate(cfg.architecture[start_i:]):

            # Add dimension of skip connection concat
            if block_i > 0 and 'upsample' in cfg.architecture[start_i +
                                                              block_i - 1]:
                in_dim += self.encoder_skip_dims[layer]
                self.decoder_concats.append(block_i)

            # Apply the good block function defining tf ops
            self.decoder_blocks.append(
                block_decider(block, r, in_dim, out_dim, layer, cfg))

            # Update dimension of input from output
            in_dim = out_dim

            # Detect change to a subsampled layer
            if 'upsample' in block:
                # Update radius and feature dimension for next layer
                layer -= 1
                r *= 0.5
                out_dim = out_dim // 2

        self.head_mlp = UnaryBlock(out_dim, cfg.first_features_dim, False, 0)
        self.head_softmax = UnaryBlock(cfg.first_features_dim, self.C, False,
                                       0)

        ################
        # Network Losses
        ################

        # List of valid labels (those not ignored in loss)
        self.valid_labels = np.sort(
            [c for c in lbl_values if c not in ign_lbls])

        # Choose segmentation loss
        if len(cfg.class_w) > 0:
            class_w = torch.from_numpy(np.array(cfg.class_w, dtype=np.float32))
            self.criterion = torch.nn.CrossEntropyLoss(weight=class_w,
                                                       ignore_index=-1)
        else:
            self.criterion = torch.nn.CrossEntropyLoss(ignore_index=-1)
        self.deform_fitting_mode = cfg.deform_fitting_mode
        self.deform_fitting_power = cfg.deform_fitting_power
        self.repulse_extent = cfg.repulse_extent
        self.output_loss = 0
        self.reg_loss = 0
        self.l1 = nn.L1Loss()

        return

    def forward(self, batch):

        # Get input features
        x = batch.features.clone().detach()

        # Loop over consecutive blocks
        skip_x = []
        for block_i, block_op in enumerate(self.encoder_blocks):
            if block_i in self.encoder_skips:
                skip_x.append(x)
            x = block_op(x, batch)

        for block_i, block_op in enumerate(self.decoder_blocks):
            if block_i in self.decoder_concats:
                x = torch.cat([x, skip_x.pop()], dim=1)
            x = block_op(x, batch)

        # Head of network
        x = self.head_mlp(x, batch)
        x = self.head_softmax(x, batch)

        return x

    def get_optimizer(self, cfg_pipeline):
        # Optimizer with specific learning rate for deformable KPConv
        deform_params = [v for k, v in self.named_parameters() if 'offset' in k]
        other_params = [v for k, v in self.named_parameters() if 'offset' not in k]
        deform_lr = cfg_pipeline.learning_rate * cfg_pipeline.deform_lr_factor
        optimizer = torch.optim.SGD([{'params': other_params},
                                          {'params': deform_params, 'lr': deform_lr}],
                                         lr=cfg_pipeline.learning_rate,
                                         momentum=cfg_pipeline.momentum,
                                         weight_decay=cfg_pipeline.weight_decay)
      
        scheduler = torch.optim.lr_scheduler.ExponentialLR(
            optimizer, cfg_pipeline.scheduler_gamma)
        
        return optimizer, scheduler

    def get_loss(self, Loss, results, inputs, device):
        """
        Runs the loss on outputs of the model
        :param outputs: logits
        :param labels: labels
        :return: loss
        """
        cfg = self.cfg
        labels = inputs['data'].labels
        outputs = results

        # Reshape to have a minibatch size of 1
        outputs = torch.transpose(results, 0, 1).unsqueeze(0)
        labels = labels.unsqueeze(0)

        scores, labels = filter_valid_label(results, labels, cfg.num_classes,
                                            cfg.ignored_label_inds, device)

        logp = torch.distributions.utils.probs_to_logits(scores,
                                                         is_binary=False)
        # Cross entropy loss
        self.output_loss = Loss.weighted_CrossEntropyLoss(logp, labels)

        # Regularization of deformable offsets
        if self.deform_fitting_mode == 'point2point':
            self.reg_loss = p2p_fitting_regularizer(self)
        elif self.deform_fitting_mode == 'point2plane':
            raise ValueError('point2plane fitting mode not implemented yet.')
        else:
            raise ValueError('Unknown fitting mode: ' +
                             self.deform_fitting_mode)

        # Combined loss
        loss = self.output_loss + self.reg_loss

        return loss, labels, scores

    def transform(self, data, attr):
        if attr['split'] == 'test':
            return self.transform_test(data, attr)
        else:
            return self.transform_train(data, attr)

    def transform_test(self, data, attr):

        p_list = []
        f_list = []
        l_list = []
        fi_list = []
        p0_list = []
        s_list = []
        R_list = []
        r_inds_list = []
        r_mask_list = []
        val_labels_list = []
        batch_n = 0

        # Initiate merged points
        merged_points = np.zeros((0, 3), dtype=np.float32)
        merged_labels = np.zeros((0, ), dtype=np.int32)
        merged_coords = np.zeros((0, 4), dtype=np.float32)

        # Get center of the first frame in world coordinates
        p_origin = np.zeros((1, 4))
        p_origin[0, 3] = 1
        #pose0 = self.poses[s_ind][f_ind]
        #p0 = p_origin.dot(pose0.T)[:, :3]
        p0 = p_origin[:, :3]
        p0 = np.squeeze(p0)
        o_pts = None
        o_labels = None

        num_merged = 0
        f_inc = 0

        # Read points
        points = data['point']
        sem_labels = data['label']

        # Apply pose (without np.dot to avoid multi-threading)
        hpoints = np.hstack((points, np.ones_like(points[:, :1])))
        #new_points = hpoints.dot(pose.T)
        #new_points = np.sum(np.expand_dims(hpoints, 2) * pose.T, axis=1)
        # TODO pose
        new_points = hpoints
        #new_points[:, 3:] = points[:, 3:]

        # In case of validation, keep the original points in memory
        o_pts = new_points[:, :3].astype(np.float32)
        o_labels = sem_labels.astype(np.int32)

        # In case radius smaller than 50m, chose new center on a point of the wanted class or not
        # TODO balance

        wanted_ind = np.random.choice(new_points.shape[0])
        p0 = new_points[wanted_ind, :3]

        new_points = new_points[:, :3]
        sem_labels = sem_labels[:]

        new_coords = points[:, :]

        # Increment merge count
        merged_points = np.vstack((merged_points, new_points))
        merged_labels = sem_labels  #np.hstack((merged_labels, sem_labels))
        merged_coords = np.vstack((merged_coords, new_coords))

        in_pts, in_fts, in_lbls = DataProcessing.grid_subsampling(
            merged_points,
            features=merged_coords,
            labels=merged_labels,
            sampleDl=self.cfg.first_subsampling_dl)

        # Number collected
        n = in_pts.shape[0]

        # Safe check
        if n < 2:
            print("sample n < 2!")
            exit()

        # Project predictions on the frame points
        search_tree = KDTree(in_pts, leaf_size=50)
        proj_inds = search_tree.query(o_pts[:, :],
                                      return_distance=False)
        proj_inds = np.squeeze(proj_inds).astype(np.int32)
  

        # Data augmentation
        in_pts, scale, R = self.augmentation_transform(in_pts)

        # Stack batch
        p_list += [in_pts]
        f_list += [in_fts]
        l_list += [np.squeeze(in_lbls)]
        #fi_list += [[s_ind, f_ind]]
        p0_list += [p0]
        s_list += [scale]
        R_list += [R]
        r_inds_list += [proj_inds]
        r_mask_list += [None]
        val_labels_list += [o_labels]

        ###################
        # Concatenate batch
        ###################

        stacked_points = np.concatenate(p_list, axis=0)
        features = np.concatenate(f_list, axis=0)
        labels = np.concatenate(l_list, axis=0)
        frame_inds = np.array(fi_list, dtype=np.int32)
        frame_centers = np.stack(p0_list, axis=0)
        stack_lengths = np.array([pp.shape[0] for pp in p_list],
                                 dtype=np.int32)
        scales = np.array(s_list, dtype=np.float32)
        rots = np.stack(R_list, axis=0)

        # Input features (Use reflectance, input height or all coordinates)
        stacked_features = np.ones_like(stacked_points[:, :1],
                                        dtype=np.float32)
        if self.cfg.in_features_dim == 1:
            pass
        elif self.cfg.in_features_dim == 2:
            # Use original height coordinate
            stacked_features = np.hstack((stacked_features, features[:, 2:3]))
        elif self.cfg.in_features_dim == 3:
            # Use height + reflectance
            stacked_features = np.hstack((stacked_features, features[:, 2:]))
        elif self.cfg.in_features_dim == 4:
            # Use all coordinates
            stacked_features = np.hstack((stacked_features, features[:3]))
        elif self.cfg.in_features_dim == 5:
            # Use all coordinates + reflectance
            stacked_features = np.hstack((stacked_features, features))
        else:
            raise ValueError(
                'Only accepted input dimensions are 1, 4 and 7 (without and with XYZ)'
            )

        #######################
        # Create network inputs
        #######################
        #
        #   Points, neighbors, pooling indices for each layers
        #

        # Get the whole input list
        input_list = self.segmentation_inputs(stacked_points, stacked_features,
                                              labels.astype(np.int64),
                                              stack_lengths)

        # Add scale and rotation for testing
        input_list += [
            scales, rots, frame_inds, frame_centers, r_inds_list, r_mask_list,
            val_labels_list
        ]

        return [self.cfg.num_layers] + input_list

    def transform_train(self, data, attr):

        # Initiate merged points
        merged_points = np.zeros((0, 3), dtype=np.float32)
        merged_labels = np.zeros((0, ), dtype=np.int32)
        merged_coords = np.zeros((0, 4), dtype=np.float32)

        # Get center of the first frame in world coordinates
        p_origin = np.zeros((1, 4))
        p_origin[0, 3] = 1
        #pose0 = self.poses[s_ind][f_ind]
        #p0 = p_origin.dot(pose0.T)[:, :3]
        p0 = p_origin[:, :3]
        p0 = np.squeeze(p0)
        o_pts = None
        o_labels = None

        num_merged = 0
        f_inc = 0

        # Read points
        points = data['point']
        sem_labels = data['label']

        # Apply pose (without np.dot to avoid multi-threading)
        hpoints = np.hstack((points, np.ones_like(points[:, :1])))
        #new_points = hpoints.dot(pose.T)
        #new_points = np.sum(np.expand_dims(hpoints, 2) * pose.T, axis=1)
        # TODO pose
        new_points = hpoints
        #new_points[:, 3:] = points[:, 3:]

        # In case of validation, keep the original points in memory
        if attr['split'] in ['validation', 'test']:
            o_pts = new_points[:, :3].astype(np.float32)
            o_labels = sem_labels.astype(np.int32)

        # In case radius smaller than 50m, chose new center on a point of the wanted class or not
        # TODO balance
        if self.cfg.in_radius < 50.0 and f_inc == 0:
            wanted_ind = np.random.choice(new_points.shape[0])
            p0 = new_points[wanted_ind, :3]

        # Eliminate points further than config.in_radius
        mask = np.sum(np.square(new_points[:, :3] - p0),
                      axis=1) < self.cfg.in_radius**2
        mask_inds = np.where(mask)[0].astype(np.int32)

        # Shuffle points
        rand_order = np.random.permutation(mask_inds)
        new_points = new_points[rand_order, :3]
        sem_labels = sem_labels[rand_order]

        # TODO
        # Place points in original frame reference to get coordinates
        #if f_inc == 0:
        #    new_coords = points[rand_order, :]
        #else:
        #    # We have to project in the first frame coordinates
        #    new_coords = new_points - pose0[:3, 3]
        #    # new_coords = new_coords.dot(pose0[:3, :3])
        #    new_coords = np.sum(np.expand_dims(new_coords, 2) * pose0[:3, :3], axis=1)
        #    new_coords = np.hstack((new_coords, points[:, 3:]))
        new_coords = points[rand_order, :]

        # Increment merge count
        merged_points = np.vstack((merged_points, new_points))
        merged_labels = sem_labels  #np.hstack((merged_labels, sem_labels))
        merged_coords = np.vstack((merged_coords, new_coords))

        in_pts, in_fts, in_lbls = DataProcessing.grid_subsampling(
            merged_points,
            features=merged_coords,
            labels=merged_labels,
            sampleDl=self.cfg.first_subsampling_dl)

        # Number collected
        n = in_pts.shape[0]
        # Safe check
        if n < 2:
            print("sample n < 2!")
            # exit()

        # Randomly drop some points (augmentation process and safety for GPU memory consumption)
        if n > self.cfg.max_in_points:
            input_inds = np.random.choice(n,
                                          size=self.cfg.max_in_points,
                                          replace=False)
            in_pts = in_pts[input_inds, :]
            in_fts = in_fts[input_inds, :]
            in_lbls = in_lbls[input_inds]
            n = input_inds.shape[0]

        # Before augmenting, compute reprojection inds (only for validation and test)
        if attr['split'] in ['validation', 'test']:

            # get val_points that are in range
            radiuses = np.sum(np.square(o_pts - p0), axis=1)
            reproj_mask = radiuses < (0.99 * self.cfg.in_radius)**2

            # Project predictions on the frame points
            search_tree = KDTree(in_pts, leaf_size=50)
            proj_inds = search_tree.query(o_pts[reproj_mask, :],
                                          return_distance=False)
            proj_inds = np.squeeze(proj_inds).astype(np.int32)
        else:
            proj_inds = np.zeros((0, ))
            reproj_mask = np.zeros((0, ))

        # Data augmentation
        in_pts, scale, R = self.augmentation_transform(in_pts)

        # Color augmentation
        if np.random.rand() > self.cfg.augment_color:
            in_fts[:, 3:] *= 0

        # # Stack batch
        # p_list += [in_pts]
        # f_list += [in_fts]
        # l_list += [np.squeeze(in_lbls)]
        # #fi_list += [[s_ind, f_ind]]
        # p0_list += [p0]
        # s_list += [scale]
        # R_list += [R]
        # r_inds_list += [proj_inds]
        # r_mask_list += [reproj_mask]
        # val_labels_list += [o_labels]

        data = {
            'p_list': in_pts,
            'f_list': in_fts,
            'l_list': np.squeeze(in_lbls),
            'p0_list': p0,
            's_list': scale,
            'R_list': R,
            'r_inds_list': proj_inds,
            'r_mask_list': reproj_mask,
            'val_labels_list': o_labels,
            'cfg': self.cfg
        }
        return data

        # ###################
        # # Concatenate batch
        # ###################

        # stacked_points = np.concatenate(p_list, axis=0)
        # features = np.concatenate(f_list, axis=0)
        # labels = np.concatenate(l_list, axis=0)
        # frame_inds = np.array(fi_list, dtype=np.int32)
        # frame_centers = np.stack(p0_list, axis=0)
        # stack_lengths = np.array([pp.shape[0] for pp in p_list],
        #                          dtype=np.int32)
        # scales = np.array(s_list, dtype=np.float32)
        # rots = np.stack(R_list, axis=0)

        # # Input features (Use reflectance, input height or all coordinates)
        # stacked_features = np.ones_like(stacked_points[:, :1],
        #                                 dtype=np.float32)
        # if self.cfg.in_features_dim == 1:
        #     pass
        # elif self.cfg.in_features_dim == 2:
        #     # Use original height coordinate
        #     stacked_features = np.hstack((stacked_features, features[:, 2:3]))
        # elif self.cfg.in_features_dim == 3:
        #     # Use height + reflectance
        #     stacked_features = np.hstack((stacked_features, features[:, 2:]))
        # elif self.cfg.in_features_dim == 4:
        #     # Use all coordinates
        #     stacked_features = np.hstack((stacked_features, features[:3]))
        # elif self.cfg.in_features_dim == 5:
        #     # Use all coordinates + reflectance
        #     stacked_features = np.hstack((stacked_features, features))
        # else:
        #     raise ValueError(
        #         'Only accepted input dimensions are 1, 4 and 7 (without and with XYZ)'
        #     )

        # #######################
        # # Create network inputs
        # #######################
        # #
        # #   Points, neighbors, pooling indices for each layers
        # #

        # # Get the whole input list
        # input_list = self.segmentation_inputs(stacked_points, stacked_features,
        #                                       labels.astype(np.int64),
        #                                       stack_lengths)

        # # Add scale and rotation for testing
        # input_list += [
        #     scales, rots, frame_inds, frame_centers, r_inds_list, r_mask_list,
        #     val_labels_list
        # ]

        # return [self.cfg.num_layers] + input_list

    def _transform_train(self, data, attr):

        p_list = []
        f_list = []
        l_list = []
        fi_list = []
        p0_list = []
        s_list = []
        R_list = []
        r_inds_list = []
        r_mask_list = []
        val_labels_list = []
        batch_n = 0

        # Initiate merged points
        merged_points = np.zeros((0, 3), dtype=np.float32)
        merged_labels = np.zeros((0, ), dtype=np.int32)
        merged_coords = np.zeros((0, 4), dtype=np.float32)

        # Get center of the first frame in world coordinates
        p_origin = np.zeros((1, 4))
        p_origin[0, 3] = 1
        #pose0 = self.poses[s_ind][f_ind]
        #p0 = p_origin.dot(pose0.T)[:, :3]
        p0 = p_origin[:, :3]
        p0 = np.squeeze(p0)
        o_pts = None
        o_labels = None

        num_merged = 0
        f_inc = 0

        # Read points
        points = data['point']
        sem_labels = data['label']

        # Apply pose (without np.dot to avoid multi-threading)
        hpoints = np.hstack((points, np.ones_like(points[:, :1])))
        #new_points = hpoints.dot(pose.T)
        #new_points = np.sum(np.expand_dims(hpoints, 2) * pose.T, axis=1)
        # TODO pose
        new_points = hpoints
        #new_points[:, 3:] = points[:, 3:]

        # In case of validation, keep the original points in memory
        if attr['split'] in ['validation', 'test']:
            o_pts = new_points[:, :3].astype(np.float32)
            o_labels = sem_labels.astype(np.int32)

        # In case radius smaller than 50m, chose new center on a point of the wanted class or not
        # TODO balance
        if self.cfg.in_radius < 50.0 and f_inc == 0:
            wanted_ind = np.random.choice(new_points.shape[0])
            p0 = new_points[wanted_ind, :3]

        # Eliminate points further than config.in_radius
        mask = np.sum(np.square(new_points[:, :3] - p0),
                      axis=1) < self.cfg.in_radius**2
        mask_inds = np.where(mask)[0].astype(np.int32)

        # Shuffle points
        rand_order = np.random.permutation(mask_inds)
        new_points = new_points[rand_order, :3]
        sem_labels = sem_labels[rand_order]

        # TODO
        # Place points in original frame reference to get coordinates
        #if f_inc == 0:
        #    new_coords = points[rand_order, :]
        #else:
        #    # We have to project in the first frame coordinates
        #    new_coords = new_points - pose0[:3, 3]
        #    # new_coords = new_coords.dot(pose0[:3, :3])
        #    new_coords = np.sum(np.expand_dims(new_coords, 2) * pose0[:3, :3], axis=1)
        #    new_coords = np.hstack((new_coords, points[:, 3:]))
        new_coords = points[rand_order, :]

        # Increment merge count
        merged_points = np.vstack((merged_points, new_points))
        merged_labels = sem_labels  #np.hstack((merged_labels, sem_labels))
        merged_coords = np.vstack((merged_coords, new_coords))

        in_pts, in_fts, in_lbls = DataProcessing.grid_subsampling(
            merged_points,
            features=merged_coords,
            labels=merged_labels,
            sampleDl=self.cfg.first_subsampling_dl)

        # Number collected
        n = in_pts.shape[0]
        # Safe check
        if n < 2:
            print("sample n < 2!")
            exit()

        # Randomly drop some points (augmentation process and safety for GPU memory consumption)
        if n > self.cfg.max_in_points:
            input_inds = np.random.choice(n,
                                          size=self.cfg.max_in_points,
                                          replace=False)
            in_pts = in_pts[input_inds, :]
            in_fts = in_fts[input_inds, :]
            in_lbls = in_lbls[input_inds]
            n = input_inds.shape[0]

        # Before augmenting, compute reprojection inds (only for validation and test)
        if attr['split'] in ['validation', 'test']:

            # get val_points that are in range
            radiuses = np.sum(np.square(o_pts - p0), axis=1)
            reproj_mask = radiuses < (0.99 * self.cfg.in_radius)**2

            # Project predictions on the frame points
            search_tree = KDTree(in_pts, leaf_size=50)
            proj_inds = search_tree.query(o_pts[reproj_mask, :],
                                          return_distance=False)
            proj_inds = np.squeeze(proj_inds).astype(np.int32)
        else:
            proj_inds = np.zeros((0, ))
            reproj_mask = np.zeros((0, ))

        # Data augmentation
        in_pts, scale, R = self.augmentation_transform(in_pts)

        print(in_pts.shape)
        # Color augmentation
        if np.random.rand() > self.cfg.augment_color:
            in_fts[:, 3:] *= 0

        # Stack batch
        p_list += [in_pts]
        f_list += [in_fts]
        l_list += [np.squeeze(in_lbls)]
        #fi_list += [[s_ind, f_ind]]
        p0_list += [p0]
        s_list += [scale]
        R_list += [R]
        r_inds_list += [proj_inds]
        r_mask_list += [reproj_mask]
        val_labels_list += [o_labels]

        ###################
        # Concatenate batch
        ###################

        stacked_points = np.concatenate(p_list, axis=0)
        features = np.concatenate(f_list, axis=0)
        labels = np.concatenate(l_list, axis=0)
        frame_inds = np.array(fi_list, dtype=np.int32)
        frame_centers = np.stack(p0_list, axis=0)
        stack_lengths = np.array([pp.shape[0] for pp in p_list],
                                 dtype=np.int32)
        scales = np.array(s_list, dtype=np.float32)
        rots = np.stack(R_list, axis=0)

        # Input features (Use reflectance, input height or all coordinates)
        stacked_features = np.ones_like(stacked_points[:, :1],
                                        dtype=np.float32)
        if self.cfg.in_features_dim == 1:
            pass
        elif self.cfg.in_features_dim == 2:
            # Use original height coordinate
            stacked_features = np.hstack((stacked_features, features[:, 2:3]))
        elif self.cfg.in_features_dim == 3:
            # Use height + reflectance
            stacked_features = np.hstack((stacked_features, features[:, 2:]))
        elif self.cfg.in_features_dim == 4:
            # Use all coordinates
            stacked_features = np.hstack((stacked_features, features[:3]))
        elif self.cfg.in_features_dim == 5:
            # Use all coordinates + reflectance
            stacked_features = np.hstack((stacked_features, features))
        else:
            raise ValueError(
                'Only accepted input dimensions are 1, 4 and 7 (without and with XYZ)'
            )

        #######################
        # Create network inputs
        #######################
        #
        #   Points, neighbors, pooling indices for each layers
        #

        # Get the whole input list
        input_list = self.segmentation_inputs(stacked_points, stacked_features,
                                              labels.astype(np.int64),
                                              stack_lengths)

        # Add scale and rotation for testing
        input_list += [
            scales, rots, frame_inds, frame_centers, r_inds_list, r_mask_list,
            val_labels_list
        ]

        return [self.cfg.num_layers] + input_list

    def inference_begin(self, data):
        self.inference_data = data
        from ..dataloaders import ConcatBatcher
        self.batcher = ConcatBatcher(self.device)


    def inference_preprocess(self):
        data = self.transform_test(self.inference_data, {})
        inputs = {'data': data, 'attr': []}
        inputs = self.batcher.collate_fn([inputs])
        self.inference_input = inputs

        return inputs

    def inference_end(self, inputs, results): 
        m_softmax    = torch.nn.Softmax(dim=-1)
        results = m_softmax(results)
        results = results.cpu().data.numpy()
        proj_inds = inputs['data'].reproj_inds[0] 
        results = results[proj_inds]
        predict_scores = results

        inference_result = {
            'predict_labels': np.argmax(predict_scores, 1),
            'predict_scores': predict_scores
        }

        self.inference_result = inference_result
        return True


    def big_neighborhood_filter(self, neighbors, layer):
        """
        Filter neighborhoods with max number of neighbors. Limit is set to keep XX% of the neighborhoods untouched.
        Limit is computed at initialization
        """

        # crop neighbors matrix
        if len(self.neighborhood_limits) > 0:
            return neighbors[:, :self.neighborhood_limits[layer]]
        else:
            return neighbors

    def augmentation_transform(self, points, normals=None, verbose=False):
        """Implementation of an augmentation transform for point clouds."""

        ##########
        # Rotation
        ##########

        # Initialize rotation matrix
        R = np.eye(points.shape[1])

        if points.shape[1] == 3:
            if self.cfg.augment_rotation == 'vertical':

                # Create random rotations
                theta = np.random.rand() * 2 * np.pi
                c, s = np.cos(theta), np.sin(theta)
                R = np.array([[c, -s, 0], [s, c, 0], [0, 0, 1]],
                             dtype=np.float32)

            elif self.cfg.augment_rotation == 'all':

                # Choose two random angles for the first vector in polar coordinates
                theta = np.random.rand() * 2 * np.pi
                phi = (np.random.rand() - 0.5) * np.pi

                # Create the first vector in carthesian coordinates
                u = np.array([
                    np.cos(theta) * np.cos(phi),
                    np.sin(theta) * np.cos(phi),
                    np.sin(phi)
                ])

                # Choose a random rotation angle
                alpha = np.random.rand() * 2 * np.pi

                # Create the rotation matrix with this vector and angle
                R = create_3D_rotations(np.reshape(u, (1, -1)),
                                        np.reshape(alpha, (1, -1)))[0]

        R = R.astype(np.float32)

        #######
        # Scale
        #######

        # Choose random scales for each example
        min_s = self.cfg.augment_scale_min
        max_s = self.cfg.augment_scale_max
        if self.cfg.augment_scale_anisotropic:
            scale = np.random.rand(points.shape[1]) * (max_s - min_s) + min_s
        else:
            scale = np.random.rand() * (max_s - min_s) - min_s

        # Add random symmetries to the scale factor
        symmetries = np.array(self.cfg.augment_symmetries).astype(np.int32)
        symmetries *= np.random.randint(2, size=points.shape[1])
        scale = (scale * (1 - symmetries * 2)).astype(np.float32)

        #######
        # Noise
        #######

        noise = (np.random.randn(points.shape[0], points.shape[1]) *
                 self.cfg.augment_noise).astype(np.float32)

        ##################
        # Apply transforms
        ##################

        # Do not use np.dot because it is multi-threaded
        #augmented_points = np.dot(points, R) * scale + noise
        augmented_points = np.sum(np.expand_dims(points, 2) * R,
                                  axis=1) * scale + noise

        if normals is None:
            return augmented_points, scale, R
        else:
            # Anisotropic scale of the normals thanks to cross product formula
            normal_scale = scale[[1, 2, 0]] * scale[[2, 0, 1]]
            augmented_normals = np.dot(normals, R) * normal_scale
            # Renormalise
            augmented_normals *= 1 / (np.linalg.norm(
                augmented_normals, axis=1, keepdims=True) + 1e-6)

            if verbose:
                test_p = [np.vstack([points, augmented_points])]
                test_n = [np.vstack([normals, augmented_normals])]
                test_l = [
                    np.hstack(
                        [points[:, 2] * 0, augmented_points[:, 2] * 0 + 1])
                ]
                show_ModelNet_examples(test_p, test_n, test_l)

            return augmented_points, augmented_normals, scale, R


#
#
#      0=================================0
#      |    Kernel Point Convolutions    |
#      0=================================0
#
#
# ----------------------------------------------------------------------------------------------------------------------
#
#      Define network blocks
#
# ----------------------------------------------------------------------------------------------------------------------
#
#      Hugues THOMAS - 06/03/2020
#

# ----------------------------------------------------------------------------------------------------------------------
#
#           Simple functions
#       \**********************/
#


def gather(x, idx, method=2):
    """
    implementation of a custom gather operation for faster backwards.
    :param x: input with shape [N, D_1, ... D_d]
    :param idx: indexing with shape [n_1, ..., n_m]
    :param method: Choice of the method
    :return: x[idx] with shape [n_1, ..., n_m, D_1, ... D_d]
    """

    if method == 0:
        return x[idx]
    elif method == 1:
        x = x.unsqueeze(1)
        x = x.expand((-1, idx.shape[-1], -1))
        idx = idx.unsqueeze(2)
        idx = idx.expand((-1, -1, x.shape[-1]))
        return x.gather(0, idx)
    elif method == 2:
        for i, ni in enumerate(idx.size()[1:]):
            x = x.unsqueeze(i + 1)
            new_s = list(x.size())
            new_s[i + 1] = ni
            x = x.expand(new_s)
        n = len(idx.size())
        for i, di in enumerate(x.size()[n:]):
            idx = idx.unsqueeze(i + n)
            new_s = list(idx.size())
            new_s[i + n] = di
            idx = idx.expand(new_s)
        return x.gather(0, idx)
    else:
        raise ValueError('Unkown method')


def radius_gaussian(sq_r, sig, eps=1e-9):
    """
    Compute a radius gaussian (gaussian of distance)
    :param sq_r: input radiuses [dn, ..., d1, d0]
    :param sig: extents of gaussians [d1, d0] or [d0] or float
    :return: gaussian of sq_r [dn, ..., d1, d0]
    """
    return torch.exp(-sq_r / (2 * sig**2 + eps))


def closest_pool(x, inds):
    """
    Pools features from the closest neighbors. WARNING: this function assumes the neighbors are ordered.
    :param x: [n1, d] features matrix
    :param inds: [n2, max_num] Only the first column is used for pooling
    :return: [n2, d] pooled features matrix
    """

    # Add a last row with minimum features for shadow pools
    x = torch.cat((x, torch.zeros_like(x[:1, :])), 0)

    # Get features for each pooling location [n2, d]
    return gather(x, inds[:, 0])


def max_pool(x, inds):
    """
    Pools features with the maximum values.
    :param x: [n1, d] features matrix
    :param inds: [n2, max_num] pooling indices
    :return: [n2, d] pooled features matrix
    """

    # Add a last row with minimum features for shadow pools
    x = torch.cat((x, torch.zeros_like(x[:1, :])), 0)

    # Get all features for each pooling location [n2, max_num, d]
    pool_features = gather(x, inds)

    # Pool the maximum [n2, d]
    max_features, _ = torch.max(pool_features, 1)
    return max_features


def global_average(x, batch_lengths):
    """
    Block performing a global average over batch pooling
    :param x: [N, D] input features
    :param batch_lengths: [B] list of batch lengths
    :return: [B, D] averaged features
    """

    # Loop over the clouds of the batch
    averaged_features = []
    i0 = 0
    for b_i, length in enumerate(batch_lengths):

        # Average features for each batch cloud
        averaged_features.append(torch.mean(x[i0:i0 + length], dim=0))

        # Increment for next cloud
        i0 += length

    # Average features in each batch
    return torch.stack(averaged_features)


# ----------------------------------------------------------------------------------------------------------------------
#
#           KPConv class
#       \******************/
#


class KPConv(nn.Module):
    def __init__(self,
                 kernel_size,
                 p_dim,
                 in_channels,
                 out_channels,
                 KP_extent,
                 radius,
                 fixed_kernel_points='center',
                 KP_influence='linear',
                 aggregation_mode='sum',
                 deformable=False,
                 modulated=False):
        """
        Initialize parameters for KPConvDeformable.
        :param kernel_size: Number of kernel points.
        :param p_dim: dimension of the point space.
        :param in_channels: dimension of input features.
        :param out_channels: dimension of output features.
        :param KP_extent: influence radius of each kernel point.
        :param radius: radius used for kernel point init. Even for deformable, use the config.conv_radius
        :param fixed_kernel_points: fix position of certain kernel points ('none', 'center' or 'verticals').
        :param KP_influence: influence function of the kernel points ('constant', 'linear', 'gaussian').
        :param aggregation_mode: choose to sum influences, or only keep the closest ('closest', 'sum').
        :param deformable: choose deformable or not
        :param modulated: choose if kernel weights are modulated in addition to deformed
        """
        super(KPConv, self).__init__()

        # Save parameters
        self.K = kernel_size
        self.p_dim = p_dim
        self.in_channels = in_channels
        self.out_channels = out_channels
        self.radius = radius
        self.KP_extent = KP_extent
        self.fixed_kernel_points = fixed_kernel_points
        self.KP_influence = KP_influence
        self.aggregation_mode = aggregation_mode
        self.deformable = deformable
        self.modulated = modulated

        # Running variable containing deformed KP distance to input points. (used in regularization loss)
        self.min_d2 = None
        self.deformed_KP = None
        self.offset_features = None

        # Initialize weights
        self.weights = Parameter(torch.zeros(
            (self.K, in_channels, out_channels), dtype=torch.float32),
                                 requires_grad=True)

        # Initiate weights for offsets
        if deformable:
            if modulated:
                self.offset_dim = (self.p_dim + 1) * self.K
            else:
                self.offset_dim = self.p_dim * self.K
            self.offset_conv = KPConv(self.K,
                                      self.p_dim,
                                      self.in_channels,
                                      self.offset_dim,
                                      KP_extent,
                                      radius,
                                      fixed_kernel_points=fixed_kernel_points,
                                      KP_influence=KP_influence,
                                      aggregation_mode=aggregation_mode)
            self.offset_bias = Parameter(torch.zeros(self.offset_dim,
                                                     dtype=torch.float32),
                                         requires_grad=True)

        else:
            self.offset_dim = None
            self.offset_conv = None
            self.offset_bias = None

        # Reset parameters
        self.reset_parameters()

        # Initialize kernel points
        self.kernel_points = self.init_KP()

        return

    def reset_parameters(self):
        kaiming_uniform_(self.weights, a=math.sqrt(5))
        if self.deformable:
            nn.init.zeros_(self.offset_bias)
        return

    def init_KP(self):
        """
        Initialize the kernel point positions in a sphere
        :return: the tensor of kernel points
        """

        # Create one kernel disposition (as numpy array). Choose the KP distance to center thanks to the KP extent
        K_points_numpy = load_kernels(self.radius,
                                      self.K,
                                      dimension=self.p_dim,
                                      fixed=self.fixed_kernel_points)

        return Parameter(torch.tensor(K_points_numpy, dtype=torch.float32),
                         requires_grad=False)

    def forward(self, q_pts, s_pts, neighb_inds, x):

        ###################
        # Offset generation
        ###################

        if self.deformable:

            # Get offsets with a KPConv that only takes part of the features
            self.offset_features = self.offset_conv(q_pts, s_pts, neighb_inds,
                                                    x) + self.offset_bias

            if self.modulated:

                # Get offset (in normalized scale) from features
                unscaled_offsets = self.offset_features[:, :self.p_dim *
                                                        self.K]
                unscaled_offsets = unscaled_offsets.view(
                    -1, self.K, self.p_dim)

                # Get modulations
                modulations = 2 * torch.sigmoid(
                    self.offset_features[:, self.p_dim * self.K:])

            else:

                # Get offset (in normalized scale) from features
                unscaled_offsets = self.offset_features.view(
                    -1, self.K, self.p_dim)

                # No modulations
                modulations = None

            # Rescale offset for this layer
            offsets = unscaled_offsets * self.KP_extent

        else:
            offsets = None
            modulations = None

        ######################
        # Deformed convolution
        ######################

        # Add a fake point in the last row for shadow neighbors
        s_pts = torch.cat((s_pts, torch.zeros_like(s_pts[:1, :]) + 1e6), 0)

        # Get neighbor points [n_points, n_neighbors, dim]
        neighbors = s_pts[neighb_inds, :]

        # Center every neighborhood
        neighbors = neighbors - q_pts.unsqueeze(1)

        # Apply offsets to kernel points [n_points, n_kpoints, dim]
        if self.deformable:
            self.deformed_KP = offsets + self.kernel_points
            deformed_K_points = self.deformed_KP.unsqueeze(1)
        else:
            deformed_K_points = self.kernel_points

        # Get all difference matrices [n_points, n_neighbors, n_kpoints, dim]
        neighbors.unsqueeze_(2)
        differences = neighbors - deformed_K_points

        # Get the square distances [n_points, n_neighbors, n_kpoints]
        sq_distances = torch.sum(differences**2, dim=3)

        # Optimization by ignoring points outside a deformed KP range
        if self.deformable:

            # Save distances for loss
            self.min_d2, _ = torch.min(sq_distances, dim=1)

            # Boolean of the neighbors in range of a kernel point [n_points, n_neighbors]
            in_range = torch.any(sq_distances < self.KP_extent**2,
                                 dim=2).type(torch.int32)

            # New value of max neighbors
            new_max_neighb = torch.max(torch.sum(in_range, dim=1))

            # For each row of neighbors, indices of the ones that are in range [n_points, new_max_neighb]
            neighb_row_bool, neighb_row_inds = torch.topk(
                in_range, new_max_neighb.item(), dim=1)

            # Gather new neighbor indices [n_points, new_max_neighb]
            new_neighb_inds = neighb_inds.gather(1,
                                                 neighb_row_inds,
                                                 sparse_grad=False)

            # Gather new distances to KP [n_points, new_max_neighb, n_kpoints]
            neighb_row_inds.unsqueeze_(2)
            neighb_row_inds = neighb_row_inds.expand(-1, -1, self.K)
            sq_distances = sq_distances.gather(1,
                                               neighb_row_inds,
                                               sparse_grad=False)

            # New shadow neighbors have to point to the last shadow point
            new_neighb_inds *= neighb_row_bool
            new_neighb_inds -= (neighb_row_bool.type(torch.int64) -
                                1) * int(s_pts.shape[0] - 1)
        else:
            new_neighb_inds = neighb_inds

        # Get Kernel point influences [n_points, n_kpoints, n_neighbors]
        if self.KP_influence == 'constant':
            # Every point get an influence of 1.
            all_weights = torch.ones_like(sq_distances)
            all_weights = torch.transpose(all_weights, 1, 2)

        elif self.KP_influence == 'linear':
            # Influence decrease linearly with the distance, and get to zero when d = KP_extent.
            all_weights = torch.clamp(
                1 - torch.sqrt(sq_distances) / self.KP_extent, min=0.0)
            all_weights = torch.transpose(all_weights, 1, 2)

        elif self.KP_influence == 'gaussian':
            # Influence in gaussian of the distance.
            sigma = self.KP_extent * 0.3
            all_weights = radius_gaussian(sq_distances, sigma)
            all_weights = torch.transpose(all_weights, 1, 2)
        else:
            raise ValueError(
                'Unknown influence function type (config.KP_influence)')

        # In case of closest mode, only the closest KP can influence each point
        if self.aggregation_mode == 'closest':
            neighbors_1nn = torch.argmin(sq_distances, dim=2)
            all_weights *= torch.transpose(
                nn.functional.one_hot(neighbors_1nn, self.K), 1, 2)

        elif self.aggregation_mode != 'sum':
            raise ValueError(
                "Unknown convolution mode. Should be 'closest' or 'sum'")

        # Add a zero feature for shadow neighbors
        x = torch.cat((x, torch.zeros_like(x[:1, :])), 0)

        # Get the features of each neighborhood [n_points, n_neighbors, in_fdim]
        neighb_x = gather(x, new_neighb_inds)

        # Apply distance weights [n_points, n_kpoints, in_fdim]
        weighted_features = torch.matmul(all_weights, neighb_x)

        # Apply modulations
        if self.deformable and self.modulated:
            weighted_features *= modulations.unsqueeze(2)

        # Apply network weights [n_kpoints, n_points, out_fdim]
        weighted_features = weighted_features.permute((1, 0, 2))
        kernel_outputs = torch.matmul(weighted_features, self.weights)

        # Convolution sum [n_points, out_fdim]
        return torch.sum(kernel_outputs, dim=0)

    def __repr__(self):
        return 'KPConv(radius: {:.2f}, in_feat: {:d}, out_feat: {:d})'.format(
            self.radius, self.in_channels, self.out_channels)


# ----------------------------------------------------------------------------------------------------------------------
#
#           Complex blocks
#       \********************/
#


def block_decider(block_name, radius, in_dim, out_dim, layer_ind, config):

    if block_name == 'unary':
        return UnaryBlock(in_dim, out_dim, config.use_batch_norm,
                          config.batch_norm_momentum)

    elif block_name in [
            'simple', 'simple_deformable', 'simple_invariant',
            'simple_equivariant', 'simple_strided',
            'simple_deformable_strided', 'simple_invariant_strided',
            'simple_equivariant_strided'
    ]:
        return SimpleBlock(block_name, in_dim, out_dim, radius, layer_ind,
                           config)

    elif block_name in [
            'resnetb', 'resnetb_invariant', 'resnetb_equivariant',
            'resnetb_deformable', 'resnetb_strided',
            'resnetb_deformable_strided', 'resnetb_equivariant_strided',
            'resnetb_invariant_strided'
    ]:
        return ResnetBottleneckBlock(block_name, in_dim, out_dim, radius,
                                     layer_ind, config)

    elif block_name == 'max_pool' or block_name == 'max_pool_wide':
        return MaxPoolBlock(layer_ind)

    elif block_name == 'global_average':
        return GlobalAverageBlock()

    elif block_name == 'nearest_upsample':
        return NearestUpsampleBlock(layer_ind)

    else:
        raise ValueError(
            'Unknown block name in the architecture definition : ' +
            block_name)


class BatchNormBlock(nn.Module):
    def __init__(self, in_dim, use_bn, bn_momentum):
        """
        Initialize a batch normalization block. If network does not use batch normalization, replace with biases.
        :param in_dim: dimension input features
        :param use_bn: boolean indicating if we use Batch Norm
        :param bn_momentum: Batch norm momentum
        """
        super(BatchNormBlock, self).__init__()
        self.bn_momentum = bn_momentum
        self.use_bn = use_bn
        self.in_dim = in_dim
        if self.use_bn:
            self.batch_norm = nn.BatchNorm1d(in_dim, momentum=bn_momentum)
            #self.batch_norm = nn.InstanceNorm1d(in_dim, momentum=bn_momentum)
        else:
            self.bias = Parameter(torch.zeros(in_dim, dtype=torch.float32),
                                  requires_grad=True)
        return

    def reset_parameters(self):
        nn.init.zeros_(self.bias)

    def forward(self, x):
        if self.use_bn:

            x = x.unsqueeze(2)
            x = x.transpose(0, 2)
            x = self.batch_norm(x)
            x = x.transpose(0, 2)
            return x.squeeze()
        else:
            return x + self.bias

    def __repr__(self):
        return 'BatchNormBlock(in_feat: {:d}, momentum: {:.3f}, only_bias: {:s})'.format(
            self.in_dim, self.bn_momentum, str(not self.use_bn))


class UnaryBlock(nn.Module):
    def __init__(self, in_dim, out_dim, use_bn, bn_momentum, no_relu=False):
        """
        Initialize a standard unary block with its ReLU and BatchNorm.
        :param in_dim: dimension input features
        :param out_dim: dimension input features
        :param use_bn: boolean indicating if we use Batch Norm
        :param bn_momentum: Batch norm momentum
        """

        super(UnaryBlock, self).__init__()
        self.bn_momentum = bn_momentum
        self.use_bn = use_bn
        self.no_relu = no_relu
        self.in_dim = in_dim
        self.out_dim = out_dim
        self.mlp = nn.Linear(in_dim, out_dim, bias=False)
        self.batch_norm = BatchNormBlock(out_dim, self.use_bn,
                                         self.bn_momentum)
        if not no_relu:
            self.leaky_relu = nn.LeakyReLU(0.1)
        return

    def forward(self, x, batch=None):
        x = self.mlp(x)
        x = self.batch_norm(x)
        if not self.no_relu:
            x = self.leaky_relu(x)
        return x

    def __repr__(self):
        return 'UnaryBlock(in_feat: {:d}, out_feat: {:d}, BN: {:s}, ReLU: {:s})'.format(
            self.in_dim, self.out_dim, str(self.use_bn), str(not self.no_relu))


class SimpleBlock(nn.Module):
    def __init__(self, block_name, in_dim, out_dim, radius, layer_ind, config):
        """
        Initialize a simple convolution block with its ReLU and BatchNorm.
        :param in_dim: dimension input features
        :param out_dim: dimension input features
        :param radius: current radius of convolution
        :param config: parameters
        """
        super(SimpleBlock, self).__init__()

        # get KP_extent from current radius
        current_extent = radius * config.KP_extent / config.conv_radius

        # Get other parameters
        self.bn_momentum = config.batch_norm_momentum
        self.use_bn = config.use_batch_norm
        self.layer_ind = layer_ind
        self.block_name = block_name
        self.in_dim = in_dim
        self.out_dim = out_dim

        # Define the KPConv class
        self.KPConv = KPConv(config.num_kernel_points,
                             config.in_points_dim,
                             in_dim,
                             out_dim // 2,
                             current_extent,
                             radius,
                             fixed_kernel_points=config.fixed_kernel_points,
                             KP_influence=config.KP_influence,
                             aggregation_mode=config.aggregation_mode,
                             deformable='deform' in block_name,
                             modulated=config.modulated)

        # Other opperations
        self.batch_norm = BatchNormBlock(out_dim // 2, self.use_bn,
                                         self.bn_momentum)
        self.leaky_relu = nn.LeakyReLU(0.1)

        return

    def forward(self, x, batch):

        if 'strided' in self.block_name:
            q_pts = batch.points[self.layer_ind + 1]
            s_pts = batch.points[self.layer_ind]
            neighb_inds = batch.pools[self.layer_ind]
        else:
            q_pts = batch.points[self.layer_ind]
            s_pts = batch.points[self.layer_ind]
            neighb_inds = batch.neighbors[self.layer_ind]

        x = self.KPConv(q_pts, s_pts, neighb_inds, x)
        return self.leaky_relu(self.batch_norm(x))


class ResnetBottleneckBlock(nn.Module):
    def __init__(self, block_name, in_dim, out_dim, radius, layer_ind, config):
        """
        Initialize a resnet bottleneck block.
        :param in_dim: dimension input features
        :param out_dim: dimension input features
        :param radius: current radius of convolution
        :param config: parameters
        """
        super(ResnetBottleneckBlock, self).__init__()

        # get KP_extent from current radius
        current_extent = radius * config.KP_extent / config.conv_radius

        # Get other parameters
        self.bn_momentum = config.batch_norm_momentum
        self.use_bn = config.use_batch_norm
        self.block_name = block_name
        self.layer_ind = layer_ind
        self.in_dim = in_dim
        self.out_dim = out_dim

        # First downscaling mlp
        if in_dim != out_dim // 4:
            self.unary1 = UnaryBlock(in_dim, out_dim // 4, self.use_bn,
                                     self.bn_momentum)
        else:
            self.unary1 = nn.Identity()

        # KPConv block
        self.KPConv = KPConv(config.num_kernel_points,
                             config.in_points_dim,
                             out_dim // 4,
                             out_dim // 4,
                             current_extent,
                             radius,
                             fixed_kernel_points=config.fixed_kernel_points,
                             KP_influence=config.KP_influence,
                             aggregation_mode=config.aggregation_mode,
                             deformable='deform' in block_name,
                             modulated=config.modulated)
        self.batch_norm_conv = BatchNormBlock(out_dim // 4, self.use_bn,
                                              self.bn_momentum)

        # Second upscaling mlp
        self.unary2 = UnaryBlock(out_dim // 4,
                                 out_dim,
                                 self.use_bn,
                                 self.bn_momentum,
                                 no_relu=True)

        # Shortcut optional mpl
        if in_dim != out_dim:
            self.unary_shortcut = UnaryBlock(in_dim,
                                             out_dim,
                                             self.use_bn,
                                             self.bn_momentum,
                                             no_relu=True)
        else:
            self.unary_shortcut = nn.Identity()

        # Other operations
        self.leaky_relu = nn.LeakyReLU(0.1)

        return

    def forward(self, features, batch):

        if 'strided' in self.block_name:
            q_pts = batch.points[self.layer_ind + 1]
            s_pts = batch.points[self.layer_ind]
            neighb_inds = batch.pools[self.layer_ind]
        else:
            q_pts = batch.points[self.layer_ind]
            s_pts = batch.points[self.layer_ind]
            neighb_inds = batch.neighbors[self.layer_ind]

        # First downscaling mlp
        x = self.unary1(features)

        # Convolution
        x = self.KPConv(q_pts, s_pts, neighb_inds, x)
        x = self.leaky_relu(self.batch_norm_conv(x))

        # Second upscaling mlp
        x = self.unary2(x)

        # Shortcut
        if 'strided' in self.block_name:
            shortcut = max_pool(features, neighb_inds)
        else:
            shortcut = features
        shortcut = self.unary_shortcut(shortcut)

        return self.leaky_relu(x + shortcut)


class GlobalAverageBlock(nn.Module):
    def __init__(self):
        """
        Initialize a global average block with its ReLU and BatchNorm.
        """
        super(GlobalAverageBlock, self).__init__()
        return

    def forward(self, x, batch):
        return global_average(x, batch.lengths[-1])


class NearestUpsampleBlock(nn.Module):
    def __init__(self, layer_ind):
        """
        Initialize a nearest upsampling block with its ReLU and BatchNorm.
        """
        super(NearestUpsampleBlock, self).__init__()
        self.layer_ind = layer_ind
        return

    def forward(self, x, batch):
        return closest_pool(x, batch.upsamples[self.layer_ind - 1])

    def __repr__(self):
        return 'NearestUpsampleBlock(layer: {:d} -> {:d})'.format(
            self.layer_ind, self.layer_ind - 1)


class MaxPoolBlock(nn.Module):
    def __init__(self, layer_ind):
        """
        Initialize a max pooling block with its ReLU and BatchNorm.
        """
        super(MaxPoolBlock, self).__init__()
        self.layer_ind = layer_ind
        return

    def forward(self, x, batch):
        return max_pool(x, batch.pools[self.layer_ind + 1])


#
#
#      0=================================0
#      |    Kernel Point Convolutions    |
#      0=================================0
#
#
# ----------------------------------------------------------------------------------------------------------------------
#
#      Functions handling the disposition of kernel points.
#
# ----------------------------------------------------------------------------------------------------------------------
#
#      Hugues THOMAS - 11/06/2018
#

# ------------------------------------------------------------------------------------------
#
#          Imports and global variables
#      \**********************************/
#

# Import numpy package and name it "np"
import time
import numpy as np
import matplotlib.pyplot as plt
from matplotlib import cm
from os import makedirs
from os.path import join, exists

from ...utils.kpconv_config import bcolors

# ------------------------------------------------------------------------------------------
#
#           Functions
#       \***************/
#
#


def create_3D_rotations(axis, angle):
    """
    Create rotation matrices from a list of axes and angles. Code from wikipedia on quaternions
    :param axis: float32[N, 3]
    :param angle: float32[N,]
    :return: float32[N, 3, 3]
    """

    t1 = np.cos(angle)
    t2 = 1 - t1
    t3 = axis[:, 0] * axis[:, 0]
    t6 = t2 * axis[:, 0]
    t7 = t6 * axis[:, 1]
    t8 = np.sin(angle)
    t9 = t8 * axis[:, 2]
    t11 = t6 * axis[:, 2]
    t12 = t8 * axis[:, 1]
    t15 = axis[:, 1] * axis[:, 1]
    t19 = t2 * axis[:, 1] * axis[:, 2]
    t20 = t8 * axis[:, 0]
    t24 = axis[:, 2] * axis[:, 2]
    R = np.stack([
        t1 + t2 * t3, t7 - t9, t11 + t12, t7 + t9, t1 + t2 * t15, t19 - t20,
        t11 - t12, t19 + t20, t1 + t2 * t24
    ],
                 axis=1)

    return np.reshape(R, (-1, 3, 3))


def spherical_Lloyd(radius,
                    num_cells,
                    dimension=3,
                    fixed='center',
                    approximation='monte-carlo',
                    approx_n=5000,
                    max_iter=500,
                    momentum=0.9,
                    verbose=0):
    """
    Creation of kernel point via Lloyd algorithm. We use an approximation of the algorithm, and compute the Voronoi
    cell centers with discretization  of space. The exact formula is not trivial with part of the sphere as sides.
    :param radius: Radius of the kernels
    :param num_cells: Number of cell (kernel points) in the Voronoi diagram.
    :param dimension: dimension of the space
    :param fixed: fix position of certain kernel points ('none', 'center' or 'verticals')
    :param approximation: Approximation method for Lloyd's algorithm ('discretization', 'monte-carlo')
    :param approx_n: Number of point used for approximation.
    :param max_iter: Maximum nu;ber of iteration for the algorithm.
    :param momentum: Momentum of the low pass filter smoothing kernel point positions
    :param verbose: display option
    :return: points [num_kernels, num_points, dimension]
    """

    #######################
    # Parameters definition
    #######################

    # Radius used for optimization (points are rescaled afterwards)
    radius0 = 1.0

    #######################
    # Kernel initialization
    #######################

    # Random kernel points (Uniform distribution in a sphere)
    kernel_points = np.zeros((0, dimension))
    while kernel_points.shape[0] < num_cells:
        new_points = np.random.rand(num_cells,
                                    dimension) * 2 * radius0 - radius0
        kernel_points = np.vstack((kernel_points, new_points))
        d2 = np.sum(np.power(kernel_points, 2), axis=1)
        kernel_points = kernel_points[np.logical_and(d2 < radius0**2,
                                                     (0.9 *
                                                      radius0)**2 < d2), :]
    kernel_points = kernel_points[:num_cells, :].reshape((num_cells, -1))

    # Optional fixing
    if fixed == 'center':
        kernel_points[0, :] *= 0
    if fixed == 'verticals':
        kernel_points[:3, :] *= 0
        kernel_points[1, -1] += 2 * radius0 / 3
        kernel_points[2, -1] -= 2 * radius0 / 3

    ##############################
    # Approximation initialization
    ##############################

    # Initialize figure
    if verbose > 1:
        fig = plt.figure()

    # Initialize discretization in this method is chosen
    if approximation == 'discretization':
        side_n = int(np.floor(approx_n**(1. / dimension)))
        dl = 2 * radius0 / side_n
        coords = np.arange(-radius0 + dl / 2, radius0, dl)
        if dimension == 2:
            x, y = np.meshgrid(coords, coords)
            X = np.vstack((np.ravel(x), np.ravel(y))).T
        elif dimension == 3:
            x, y, z = np.meshgrid(coords, coords, coords)
            X = np.vstack((np.ravel(x), np.ravel(y), np.ravel(z))).T
        elif dimension == 4:
            x, y, z, t = np.meshgrid(coords, coords, coords, coords)
            X = np.vstack(
                (np.ravel(x), np.ravel(y), np.ravel(z), np.ravel(t))).T
        else:
            raise ValueError('Unsupported dimension (max is 4)')
    elif approximation == 'monte-carlo':
        X = np.zeros((0, dimension))
    else:
        raise ValueError(
            'Wrong approximation method chosen: "{:s}"'.format(approximation))

    # Only points inside the sphere are used
    d2 = np.sum(np.power(X, 2), axis=1)
    X = X[d2 < radius0 * radius0, :]

    #####################
    # Kernel optimization
    #####################

    # Warning if at least one kernel point has no cell
    warning = False

    # moving vectors of kernel points saved to detect convergence
    max_moves = np.zeros((0, ))

    for iter in range(max_iter):

        # In the case of monte-carlo, renew the sampled points
        if approximation == 'monte-carlo':
            X = np.random.rand(approx_n, dimension) * 2 * radius0 - radius0
            d2 = np.sum(np.power(X, 2), axis=1)
            X = X[d2 < radius0 * radius0, :]

        # Get the distances matrix [n_approx, K, dim]
        differences = np.expand_dims(X, 1) - kernel_points
        sq_distances = np.sum(np.square(differences), axis=2)

        # Compute cell centers
        cell_inds = np.argmin(sq_distances, axis=1)
        centers = []
        for c in range(num_cells):
            bool_c = (cell_inds == c)
            num_c = np.sum(bool_c.astype(np.int32))
            if num_c > 0:
                centers.append(np.sum(X[bool_c, :], axis=0) / num_c)
            else:
                warning = True
                centers.append(kernel_points[c])

        # Update kernel points with low pass filter to smooth mote carlo
        centers = np.vstack(centers)
        moves = (1 - momentum) * (centers - kernel_points)
        kernel_points += moves

        # Check moves for convergence
        max_moves = np.append(max_moves, np.max(np.linalg.norm(moves, axis=1)))

        # Optional fixing
        if fixed == 'center':
            kernel_points[0, :] *= 0
        if fixed == 'verticals':
            kernel_points[0, :] *= 0
            kernel_points[:3, :-1] *= 0

        if verbose:
            print('iter {:5d} / max move = {:f}'.format(
                iter, np.max(np.linalg.norm(moves, axis=1))))
            if warning:
                print('{:}WARNING: at least one point has no cell{:}'.format(
                    bcolors.WARNING, bcolors.ENDC))
        if verbose > 1:
            plt.clf()
            plt.scatter(X[:, 0],
                        X[:, 1],
                        c=cell_inds,
                        s=20.0,
                        marker='.',
                        cmap=plt.get_cmap('tab20'))
            #plt.scatter(kernel_points[:, 0], kernel_points[:, 1], c=np.arange(num_cells), s=100.0,
            #            marker='+', cmap=plt.get_cmap('tab20'))
            plt.plot(kernel_points[:, 0], kernel_points[:, 1], 'k+')
            circle = plt.Circle((0, 0), radius0, color='r', fill=False)
            fig.axes[0].add_artist(circle)
            fig.axes[0].set_xlim((-radius0 * 1.1, radius0 * 1.1))
            fig.axes[0].set_ylim((-radius0 * 1.1, radius0 * 1.1))
            fig.axes[0].set_aspect('equal')
            plt.draw()
            plt.pause(0.001)
            plt.show(block=False)

    ###################
    # User verification
    ###################

    # Show the convergence to ask user if this kernel is correct
    if verbose:
        if dimension == 2:
            fig, (ax1, ax2) = plt.subplots(1, 2, figsize=[10.4, 4.8])
            ax1.plot(max_moves)
            ax2.scatter(X[:, 0],
                        X[:, 1],
                        c=cell_inds,
                        s=20.0,
                        marker='.',
                        cmap=plt.get_cmap('tab20'))
            # plt.scatter(kernel_points[:, 0], kernel_points[:, 1], c=np.arange(num_cells), s=100.0,
            #            marker='+', cmap=plt.get_cmap('tab20'))
            ax2.plot(kernel_points[:, 0], kernel_points[:, 1], 'k+')
            circle = plt.Circle((0, 0), radius0, color='r', fill=False)
            ax2.add_artist(circle)
            ax2.set_xlim((-radius0 * 1.1, radius0 * 1.1))
            ax2.set_ylim((-radius0 * 1.1, radius0 * 1.1))
            ax2.set_aspect('equal')
            plt.title('Check if kernel is correct.')
            plt.draw()
            plt.show()

        if dimension > 2:
            plt.figure()
            plt.plot(max_moves)
            plt.title('Check if kernel is correct.')
            plt.show()

    # Rescale kernels with real radius
    return kernel_points * radius


def kernel_point_optimization_debug(radius,
                                    num_points,
                                    num_kernels=1,
                                    dimension=3,
                                    fixed='center',
                                    ratio=0.66,
                                    verbose=0):
    """
    Creation of kernel point via optimization of potentials.
    :param radius: Radius of the kernels
    :param num_points: points composing kernels
    :param num_kernels: number of wanted kernels
    :param dimension: dimension of the space
    :param fixed: fix position of certain kernel points ('none', 'center' or 'verticals')
    :param ratio: ratio of the radius where you want the kernels points to be placed
    :param verbose: display option
    :return: points [num_kernels, num_points, dimension]
    """

    #######################
    # Parameters definition
    #######################

    # Radius used for optimization (points are rescaled afterwards)
    radius0 = 1
    diameter0 = 2

    # Factor multiplicating gradients for moving points (~learning rate)
    moving_factor = 1e-2
    continuous_moving_decay = 0.9995

    # Gradient threshold to stop optimization
    thresh = 1e-5

    # Gradient clipping value
    clip = 0.05 * radius0

    #######################
    # Kernel initialization
    #######################

    # Random kernel points
    kernel_points = np.random.rand(num_kernels * num_points - 1,
                                   dimension) * diameter0 - radius0
    while (kernel_points.shape[0] < num_kernels * num_points):
        new_points = np.random.rand(num_kernels * num_points - 1,
                                    dimension) * diameter0 - radius0
        kernel_points = np.vstack((kernel_points, new_points))
        d2 = np.sum(np.power(kernel_points, 2), axis=1)
        kernel_points = kernel_points[d2 < 0.5 * radius0 * radius0, :]
    kernel_points = kernel_points[:num_kernels * num_points, :].reshape(
        (num_kernels, num_points, -1))

    # Optionnal fixing
    if fixed == 'center':
        kernel_points[:, 0, :] *= 0
    if fixed == 'verticals':
        kernel_points[:, :3, :] *= 0
        kernel_points[:, 1, -1] += 2 * radius0 / 3
        kernel_points[:, 2, -1] -= 2 * radius0 / 3

    #####################
    # Kernel optimization
    #####################

    # Initialize figure
    if verbose > 1:
        fig = plt.figure()

    saved_gradient_norms = np.zeros((10000, num_kernels))
    old_gradient_norms = np.zeros((num_kernels, num_points))
    for iter in range(10000):

        # Compute gradients
        # *****************

        # Derivative of the sum of potentials of all points
        A = np.expand_dims(kernel_points, axis=2)
        B = np.expand_dims(kernel_points, axis=1)
        interd2 = np.sum(np.power(A - B, 2), axis=-1)
        inter_grads = (A - B) / (np.power(np.expand_dims(interd2, -1), 3 / 2) +
                                 1e-6)
        inter_grads = np.sum(inter_grads, axis=1)

        # Derivative of the radius potential
        circle_grads = 10 * kernel_points

        # All gradients
        gradients = inter_grads + circle_grads

        if fixed == 'verticals':
            gradients[:, 1:3, :-1] = 0

        # Stop condition
        # **************

        # Compute norm of gradients
        gradients_norms = np.sqrt(np.sum(np.power(gradients, 2), axis=-1))
        saved_gradient_norms[iter, :] = np.max(gradients_norms, axis=1)

        # Stop if all moving points are gradients fixed (low gradients diff)

        if fixed == 'center' and np.max(
                np.abs(old_gradient_norms[:, 1:] -
                       gradients_norms[:, 1:])) < thresh:
            break
        elif fixed == 'verticals' and np.max(
                np.abs(old_gradient_norms[:, 3:] -
                       gradients_norms[:, 3:])) < thresh:
            break
        elif np.max(np.abs(old_gradient_norms - gradients_norms)) < thresh:
            break
        old_gradient_norms = gradients_norms

        # Move points
        # ***********

        # Clip gradient to get moving dists
        moving_dists = np.minimum(moving_factor * gradients_norms, clip)

        # Fix central point
        if fixed == 'center':
            moving_dists[:, 0] = 0
        if fixed == 'verticals':
            moving_dists[:, 0] = 0

        # Move points
        kernel_points -= np.expand_dims(moving_dists,
                                        -1) * gradients / np.expand_dims(
                                            gradients_norms + 1e-6, -1)

        if verbose:
            print('iter {:5d} / max grad = {:f}'.format(
                iter, np.max(gradients_norms[:, 3:])))
        if verbose > 1:
            plt.clf()
            plt.plot(kernel_points[0, :, 0], kernel_points[0, :, 1], '.')
            circle = plt.Circle((0, 0), radius, color='r', fill=False)
            fig.axes[0].add_artist(circle)
            fig.axes[0].set_xlim((-radius * 1.1, radius * 1.1))
            fig.axes[0].set_ylim((-radius * 1.1, radius * 1.1))
            fig.axes[0].set_aspect('equal')
            plt.draw()
            plt.pause(0.001)
            plt.show(block=False)
            print(moving_factor)

        # moving factor decay
        moving_factor *= continuous_moving_decay

    # Rescale radius to fit the wanted ratio of radius
    r = np.sqrt(np.sum(np.power(kernel_points, 2), axis=-1))
    kernel_points *= ratio / np.mean(r[:, 1:])

    # Rescale kernels with real radius
    return kernel_points * radius, saved_gradient_norms


def load_kernels(radius, num_kpoints, dimension, fixed, lloyd=False):

    # Kernel directory
    kernel_dir = 'kernels/dispositions'
    if not exists(kernel_dir):
        makedirs(kernel_dir)

    # To many points switch to Lloyds
    if num_kpoints > 30:
        lloyd = True

    # Kernel_file
    kernel_file = join(
        kernel_dir, 'k_{:03d}_{:s}_{:d}D.ply'.format(num_kpoints, fixed,
                                                     dimension))

    # Check if already done
    if not exists(kernel_file):
        if lloyd:
            # Create kernels
            kernel_points = spherical_Lloyd(1.0,
                                            num_kpoints,
                                            dimension=dimension,
                                            fixed=fixed,
                                            verbose=0)

        else:
            # Create kernels
            kernel_points, grad_norms = kernel_point_optimization_debug(
                1.0,
                num_kpoints,
                num_kernels=100,
                dimension=dimension,
                fixed=fixed,
                verbose=0)

            # Find best candidate
            best_k = np.argmin(grad_norms[-1, :])

            # Save points
            kernel_points = kernel_points[best_k, :, :]

        write_ply(kernel_file, kernel_points, ['x', 'y', 'z'])

    else:
        data = read_ply(kernel_file)
        kernel_points = np.vstack((data['x'], data['y'], data['z'])).T

    # Random roations for the kernel
    # N.B. 4D random rotations not supported yet
    R = np.eye(dimension)
    theta = np.random.rand() * 2 * np.pi
    if dimension == 2:
        if fixed != 'vertical':
            c, s = np.cos(theta), np.sin(theta)
            R = np.array([[c, -s], [s, c]], dtype=np.float32)

    elif dimension == 3:
        if fixed != 'vertical':
            c, s = np.cos(theta), np.sin(theta)
            R = np.array([[c, -s, 0], [s, c, 0], [0, 0, 1]], dtype=np.float32)

        else:
            phi = (np.random.rand() - 0.5) * np.pi

            # Create the first vector in carthesian coordinates
            u = np.array([
                np.cos(theta) * np.cos(phi),
                np.sin(theta) * np.cos(phi),
                np.sin(phi)
            ])

            # Choose a random rotation angle
            alpha = np.random.rand() * 2 * np.pi

            # Create the rotation matrix with this vector and angle
            R = create_3D_rotations(np.reshape(u, (1, -1)),
                                    np.reshape(alpha, (1, -1)))[0]

            R = R.astype(np.float32)

    # Add a small noise
    kernel_points = kernel_points + np.random.normal(scale=0.01,
                                                     size=kernel_points.shape)

    # Scale kernels
    kernel_points = radius * kernel_points

    # Rotate kernels
    kernel_points = np.matmul(kernel_points, R)

    return kernel_points.astype(np.float32)


def batch_neighbors(queries, supports, q_batches, s_batches, radius):
    """
    Computes neighbors for a batch of queries and supports
    :param queries: (N1, 3) the query points
    :param supports: (N2, 3) the support points
    :param q_batches: (B) the list of lengths of batch elements in queries
    :param s_batches: (B)the list of lengths of batch elements in supports
    :param radius: float32
    :return: neighbors indices
    """

    return cpp_neighbors.batch_query(queries,
                                     supports,
                                     q_batches,
                                     s_batches,
                                     radius=radius)


def batch_grid_subsampling(points,
                           batches_len,
                           features=None,
                           labels=None,
                           sampleDl=0.1,
                           max_p=0,
                           verbose=0,
                           random_grid_orient=True):
    """
    CPP wrapper for a grid subsampling (method = barycenter for points and features)
    :param points: (N, 3) matrix of input points
    :param features: optional (N, d) matrix of features (floating number)
    :param labels: optional (N,) matrix of integer labels
    :param sampleDl: parameter defining the size of grid voxels
    :param verbose: 1 to display
    :return: subsampled points, with features and/or labels depending of the input
    """

    R = None
    B = len(batches_len)
    if random_grid_orient:

        ########################################################
        # Create a random rotation matrix for each batch element
        ########################################################

        # Choose two random angles for the first vector in polar coordinates
        theta = np.random.rand(B) * 2 * np.pi
        phi = (np.random.rand(B) - 0.5) * np.pi

        # Create the first vector in carthesian coordinates
        u = np.vstack([
            np.cos(theta) * np.cos(phi),
            np.sin(theta) * np.cos(phi),
            np.sin(phi)
        ])

        # Choose a random rotation angle
        alpha = np.random.rand(B) * 2 * np.pi

        # Create the rotation matrix with this vector and angle
        R = create_3D_rotations(u.T, alpha).astype(np.float32)

        #################
        # Apply rotations
        #################

        i0 = 0
        points = points.copy()
        for bi, length in enumerate(batches_len):
            # Apply the rotation
            points[i0:i0 + length, :] = np.sum(
                np.expand_dims(points[i0:i0 + length, :], 2) * R[bi], axis=1)
            i0 += length

    #######################
    # Sunsample and realign
    #######################

    if (features is None) and (labels is None):
        s_points, s_len = cpp_subsampling.subsample_batch(points,
                                                          batches_len,
                                                          sampleDl=sampleDl,
                                                          max_p=max_p,
                                                          verbose=verbose)
        if random_grid_orient:
            i0 = 0
            for bi, length in enumerate(s_len):
                s_points[i0:i0 + length, :] = np.sum(
                    np.expand_dims(s_points[i0:i0 + length, :], 2) * R[bi].T,
                    axis=1)
                i0 += length
        return s_points, s_len

    elif (labels is None):
        s_points, s_len, s_features = cpp_subsampling.subsample_batch(
            points,
            batches_len,
            features=features,
            sampleDl=sampleDl,
            max_p=max_p,
            verbose=verbose)
        if random_grid_orient:
            i0 = 0
            for bi, length in enumerate(s_len):
                # Apply the rotation
                s_points[i0:i0 + length, :] = np.sum(
                    np.expand_dims(s_points[i0:i0 + length, :], 2) * R[bi].T,
                    axis=1)
                i0 += length
        return s_points, s_len, s_features

    elif (features is None):
        s_points, s_len, s_labels = cpp_subsampling.subsample_batch(
            points,
            batches_len,
            classes=labels,
            sampleDl=sampleDl,
            max_p=max_p,
            verbose=verbose)
        if random_grid_orient:
            i0 = 0
            for bi, length in enumerate(s_len):
                # Apply the rotation
                s_points[i0:i0 + length, :] = np.sum(
                    np.expand_dims(s_points[i0:i0 + length, :], 2) * R[bi].T,
                    axis=1)
                i0 += length
        return s_points, s_len, s_labels

    else:
        s_points, s_len, s_features, s_labels = cpp_subsampling.subsample_batch(
            points,
            batches_len,
            features=features,
            classes=labels,
            sampleDl=sampleDl,
            max_p=max_p,
            verbose=verbose)
        if random_grid_orient:
            i0 = 0
            for bi, length in enumerate(s_len):
                # Apply the rotation
                s_points[i0:i0 + length, :] = np.sum(
                    np.expand_dims(s_points[i0:i0 + length, :], 2) * R[bi].T,
                    axis=1)
                i0 += length
        return s_points, s_len, s_features, s_labels


def p2p_fitting_regularizer(net):

    fitting_loss = 0
    repulsive_loss = 0

    for m in net.modules():

        if isinstance(m, KPConv) and m.deformable:

            ##############
            # Fitting loss
            ##############

            # Get the distance to closest input point and normalize to be independant from layers
            KP_min_d2 = m.min_d2 / (m.KP_extent**2)

            # Loss will be the square distance to closest input point. We use L1 because dist is already squared
            fitting_loss += net.l1(KP_min_d2, torch.zeros_like(KP_min_d2))

            ################
            # Repulsive loss
            ################

            # Normalized KP locations
            KP_locs = m.deformed_KP / m.KP_extent

            # Point should not be close to each other
            for i in range(net.K):
                other_KP = torch.cat(
                    [KP_locs[:, :i, :], KP_locs[:, i + 1:, :]],
                    dim=1).detach()
                distances = torch.sqrt(
                    torch.sum((other_KP - KP_locs[:, i:i + 1, :])**2, dim=2))
                rep_loss = torch.sum(torch.clamp_max(distances -
                                                     net.repulse_extent,
                                                     max=0.0)**2,
                                     dim=1)
                repulsive_loss += net.l1(rep_loss,
                                         torch.zeros_like(rep_loss)) / net.K

    return net.deform_fitting_power * (2 * fitting_loss + repulsive_loss)<|MERGE_RESOLUTION|>--- conflicted
+++ resolved
@@ -13,10 +13,7 @@
 from ...utils.ply import write_ply, read_ply
 from ...datasets.utils import DataProcessing
 
-<<<<<<< HEAD
-=======
-
->>>>>>> 846f6f01
+
 class KPFCNN(nn.Module):
     """
     Class defining KPFCNN
